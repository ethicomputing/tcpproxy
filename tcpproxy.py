--- conflicted
+++ resolved
@@ -142,7 +142,6 @@
             print '\tNo options.'
 
 
-<<<<<<< HEAD
 def receive_from(s, timeout):
     # receive data from a socket until no more data is there or until timeout
     b = ""
@@ -155,8 +154,6 @@
     return b
 
 
-=======
->>>>>>> d967c143
 def handle_data(data, modules, dont_chain, verbose=False):
     # execute each active module on the data. If dont_chain is set, feed the
     # output of one plugin to the following plugin. Not every plugin will
